[build-system]
requires = [
    "flit_core >=3.4,<4",
    "wheel",
    "oldest-supported-numpy",
]
build-backend = "flit_core.buildapi"

[project]
name = "poliastro"
readme = "README.md"
requires-python = ">=3.7,<3.10"
license = {file = "COPYING"}
authors = [
    {name = "Juan Luis Cano Rodríguez", email = "hello@juanlu.space"}
]
keywords = [
    "aero",
    "aerospace",
    "engineering",
    "astrodynamics",
    "orbits",
    "kepler",
    "orbital mechanics"
]
classifiers = [
    "License :: OSI Approved :: MIT License",
    "Development Status :: 4 - Beta",
    "Intended Audience :: Education",
    "Intended Audience :: Science/Research",
    "License :: OSI Approved :: MIT License",
    "Operating System :: OS Independent",
    "Programming Language :: Python",
    "Programming Language :: Python :: 3",
    "Programming Language :: Python :: 3.6",
    "Programming Language :: Python :: 3.7",
    "Programming Language :: Python :: 3.8",
    "Programming Language :: Python :: 3.9",
    "Programming Language :: Python :: Implementation :: CPython",
    "Topic :: Scientific/Engineering",
    "Topic :: Scientific/Engineering :: Physics",
    "Topic :: Scientific/Engineering :: Astronomy",
]
dependencies = [
    "astropy >=3.2,<5",
    "astroquery >=0.3.9",
    "cached_property ; python_version<'3.8'",
    "jplephem",
    "matplotlib >=2.0,!=3.0.1",
    "numba >=0.46 ; python_version<'3.9'",
    "numba >=0.53.0 ; python_version>='3.9'",
    "numpy",
    "pandas",
    "plotly >=4.0,<6",
    "pyerfa",
    "scipy >=1.4.0",
]
dynamic = ["version", "description"]

[project.urls]
Homepage = "https://www.poliastro.space"
Documentation = "https://docs.poliastro.space"
Source = "https://github.com/poliastro/poliastro"
Tracker = "https://github.com/poliastro/poliastro/issues"
Funding = "https://opencollective.com/poliastro"

[project.optional-dependencies]
jupyter = ["notebook", "ipywidgets>=7.6"]
cesium = ["czml3 ~=0.5.3"]
dev = [
    "black==21.9b0",
    "coverage",
    "hypothesis",
    "import-linter",
    "ipython>=5.0",
    "ipywidgets>=7.6",
    "isort",
    "jupyter-client",
    "jupytext",
    "mypy>=0.740",
    "myst-parser>=0.13.1",
    "nbsphinx>=0.8.6",
    "nbconvert>=5.5",
    "pycodestyle",
    "pytest>=3.2",
    "pytest-cov<2.6.0",  # https://github.com/pytest-dev/pytest-cov/issues/222
    "pytest-doctestplus>=0.8",  # https://github.com/astropy/pytest-doctestplus/issues/118
    "pytest-mpl",
    "pytest-mypy",
    "pytest-remotedata",
    "sphinx!=3.5,!=4.0",  # https://github.com/readthedocs/sphinx-hoverxref/issues/119
    "sphinx-autoapi",
    "sphinx-gallery",
    "sphinx_rtd_theme~=1.0.0rc1",
    "sphinx-hoverxref==0.7b1",
    "sphinx-notfound-page",
<<<<<<< HEAD
    "sphinx_panels",
    "tox",
=======
    "sphinx-copybutton>0.2.9",
>>>>>>> ef6b51e3
]

[tool.flit.sdist]
include = [
    "src/poliastro/atmosphere/data/coesa62.dat",
    "src/poliastro/atmosphere/data/coesa76.dat",
    "src/poliastro/atmosphere/data/coesa76_p.dat",
    "src/poliastro/atmosphere/data/coesa76_rho.dat",
    "setup.cfg"
]
exclude = [
    "docs/"
]

[tool.isort]
profile = "black"<|MERGE_RESOLUTION|>--- conflicted
+++ resolved
@@ -94,12 +94,8 @@
     "sphinx_rtd_theme~=1.0.0rc1",
     "sphinx-hoverxref==0.7b1",
     "sphinx-notfound-page",
-<<<<<<< HEAD
     "sphinx_panels",
-    "tox",
-=======
     "sphinx-copybutton>0.2.9",
->>>>>>> ef6b51e3
 ]
 
 [tool.flit.sdist]
