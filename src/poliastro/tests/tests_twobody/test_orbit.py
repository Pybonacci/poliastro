--- conflicted
+++ resolved
@@ -226,61 +226,6 @@
     assert len(positions) == 50
 
 
-<<<<<<< HEAD
-# def test_sample_with_time_value():
-#     _d = 1.0 * u.AU  # Unused distance
-#     _ = 0.5 * u.one  # Unused dimensionless value
-#     _a = 1.0 * u.deg  # Unused angle
-#     _body = Sun  # Unused body
-#     ss = Orbit.from_classical(_body, _d, _, _a, _a, _a, _a)
-#
-#     expected_r = [ss.r]
-#     positions = ss.sample(values=ss.nu + [360] * u.deg)
-#     r = positions.data.xyz.transpose()
-#
-#     assert_quantity_allclose(r, expected_r, rtol=1.e-7)
-#
-#
-# def test_sample_with_nu_value():
-#     _d = 1.0 * u.AU  # Unused distance
-#     _ = 0.5 * u.one  # Unused dimensionless value
-#     _a = 1.0 * u.deg  # Unused angle
-#     _body = Sun  # Unused body
-#     ss = Orbit.from_classical(_body, _d, _, _a, _a, _a, _a)
-#
-#     expected_r = [ss.r]
-#     positions = ss.sample(values=ss.nu + [360] * u.deg)
-#     r = positions.data.xyz.transpose()
-#
-#     assert_quantity_allclose(r, expected_r, rtol=1.e-7)
-=======
-def test_sample_with_time_value():
-    _d = 1.0 * u.AU  # Unused distance
-    _ = 0.5 * u.one  # Unused dimensionless value
-    _a = 1.0 * u.deg  # Unused angle
-    _body = Sun  # Unused body
-    ss = Orbit.from_classical(_body, _d, _, _a, _a, _a, _a)
-    expected_r = [ss.r]
-    positions = ss.sample(values=ss.nu + [360] * u.deg)
-    r = positions.data.xyz.transpose()
-
-    assert_quantity_allclose(r, expected_r, rtol=1.0e-7)
-
-
-def test_sample_with_nu_value():
-    _d = 1.0 * u.AU  # Unused distance
-    _ = 0.5 * u.one  # Unused dimensionless value
-    _a = 1.0 * u.deg  # Unused angle
-    _body = Sun  # Unused body
-    ss = Orbit.from_classical(_body, _d, _, _a, _a, _a, _a)
-    expected_r = [ss.r]
-    positions = ss.sample(values=ss.nu + [360] * u.deg)
-    r = positions.data.xyz.transpose()
-
-    assert_quantity_allclose(r, expected_r, rtol=1.0e-7)
->>>>>>> 27a49be8
-
-
 def test_hyperbolic_nu_value_check(hyperbolic_orbit):
     r, v = hyperbolic_orbit
 
