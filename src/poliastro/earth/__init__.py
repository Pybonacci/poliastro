--- conflicted
+++ resolved
@@ -114,11 +114,7 @@
             return du_kep + du_ad
 
         ad_kwargs.update(perturbations=perturbations)
-<<<<<<< HEAD
         new_orbit = self.orbit.propagate(value=tof, method=cowell, f=f)
-        return EarthSatellite(new_orbit, self.spacecraft)
-=======
-        new_orbit = self.orbit.propagate(value=tof, method=cowell, ad=ad, **ad_kwargs)
         return EarthSatellite(new_orbit, self.spacecraft)
 
     def rgt(self, ndays, norbits, atol=1e-10, iter=float("+inf")):
@@ -182,5 +178,4 @@
         new_orbit = Orbit.from_classical(
             Earth, a, e, i, self.orbit.raan, self.orbit.argp, self.orbit.nu
         )
-        return new_orbit
->>>>>>> be603857
+        return new_orbit